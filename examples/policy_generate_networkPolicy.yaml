--- conflicted
+++ resolved
@@ -4,11 +4,7 @@
   name: defaultgeneratenetworkpolicy
 spec:
   rules:
-<<<<<<< HEAD
-  - name: "default-networkPolicy"
-=======
   - name: "default-networkpolicy"
->>>>>>> 74b49bb5
     match:
       resources: 
         kinds:
