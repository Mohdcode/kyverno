package main

import (
	"flag"
	"time"

	"github.com/golang/glog"
	kyvernoclient "github.com/nirmata/kyverno/pkg/client/clientset/versioned"
	kyvernoinformer "github.com/nirmata/kyverno/pkg/client/informers/externalversions"
	"github.com/nirmata/kyverno/pkg/config"
	client "github.com/nirmata/kyverno/pkg/dclient"
	event "github.com/nirmata/kyverno/pkg/event"
	"github.com/nirmata/kyverno/pkg/namespace"
	"github.com/nirmata/kyverno/pkg/policy"
	"github.com/nirmata/kyverno/pkg/policyviolation"
	"github.com/nirmata/kyverno/pkg/utils"
	"github.com/nirmata/kyverno/pkg/webhookconfig"
	"github.com/nirmata/kyverno/pkg/webhooks"
	kubeinformers "k8s.io/client-go/informers"
	"k8s.io/sample-controller/pkg/signals"
)

var (
<<<<<<< HEAD
	kubeconfig        string
	serverIP          string
	filterK8Resources string
	cpu               bool
	memory            bool
	webhookTimeout    int
=======
	kubeconfig     string
	serverIP       string
	cpu            bool
	memory         bool
	webhookTimeout int
	//TODO: this has been added to backward support command line arguments
	// will be removed in future and the configuration will be set only via configmaps
	filterK8Resources string
>>>>>>> a2870673
)

// TODO: tune resync time differently for each informer
const defaultReSyncTime = 10 * time.Second

func main() {
	defer glog.Flush()
	printVersionInfo()
	// profile cpu and memory consuption
	prof = enableProfiling(cpu, memory)
	// cleanUp Channel
	cleanUp := make(chan struct{})
	// CLIENT CONFIG
	clientConfig, err := createClientConfig(kubeconfig)
	if err != nil {
		glog.Fatalf("Error building kubeconfig: %v\n", err)
	}

	// KYVENO CRD CLIENT
	// access CRD resources
	//		- Policy
	//		- PolicyViolation
	pclient, err := kyvernoclient.NewForConfig(clientConfig)
	if err != nil {
		glog.Fatalf("Error creating client: %v\n", err)
	}

	// DYNAMIC CLIENT
	// - client for all registered resources
	client, err := client.NewClient(clientConfig)
	if err != nil {
		glog.Fatalf("Error creating client: %v\n", err)
	}

	// CRD CHECK
	// - verify if the CRD for Policy & PolicyViolation are avialalbe
	if !utils.CRDInstalled(client.DiscoveryClient) {
		glog.Fatalf("Required CRDs unavailable")
	}
	// KUBERNETES CLIENT
	kubeClient, err := utils.NewKubeClient(clientConfig)
	if err != nil {
		glog.Fatalf("Error creating kubernetes client: %v\n", err)
	}

	// WERBHOOK REGISTRATION CLIENT
	webhookRegistrationClient, err := webhookconfig.NewWebhookRegistrationClient(clientConfig, client, serverIP, int32(webhookTimeout))
	if err != nil {
		glog.Fatalf("Unable to register admission webhooks on cluster: %v\n", err)
	}

	// KYVERNO CRD INFORMER
	// watches CRD resources:
	//		- Policy
	//		- PolicyVolation
	// - cache resync time: 10 seconds
	pInformer := kyvernoinformer.NewSharedInformerFactoryWithOptions(pclient, 10*time.Second)

	// KUBERNETES RESOURCES INFORMER
	// watches namespace resource
	// - cache resync time: 10 seconds
	kubeInformer := kubeinformers.NewSharedInformerFactoryWithOptions(kubeClient, 10*time.Second)

<<<<<<< HEAD
=======
	// Configuration Data
	// dyamically load the configuration from configMap
	// - resource filters
	// if the configMap is update, the configuration will be updated :D
	configData := config.NewConfigData(kubeClient, kubeInformer.Core().V1().ConfigMaps(), filterK8Resources)

>>>>>>> a2870673
	// EVENT GENERATOR
	// - generate event with retry mechanism
	egen := event.NewEventGenerator(client, pInformer.Kyverno().V1alpha1().ClusterPolicies())

	// POLICY CONTROLLER
	// - reconciliation policy and policy violation
	// - process policy on existing resources
	// - status aggregator: recieves stats when a policy is applied
	//					    & updates the policy status
	pc, err := policy.NewPolicyController(pclient, client, pInformer.Kyverno().V1alpha1().ClusterPolicies(), pInformer.Kyverno().V1alpha1().ClusterPolicyViolations(), egen, kubeInformer.Admissionregistration().V1beta1().MutatingWebhookConfigurations(), webhookRegistrationClient, filterK8Resources)
	if err != nil {
		glog.Fatalf("error creating policy controller: %v\n", err)
	}

	// POLICY VIOLATION CONTROLLER
	// policy violation cleanup if the corresponding resource is deleted
	// status: lastUpdatTime
	pvc, err := policyviolation.NewPolicyViolationController(client, pclient, pInformer.Kyverno().V1alpha1().ClusterPolicies(), pInformer.Kyverno().V1alpha1().ClusterPolicyViolations())
	if err != nil {
		glog.Fatalf("error creating policy violation controller: %v\n", err)
	}

	// GENERATE CONTROLLER
	// - watches for Namespace resource and generates resource based on the policy generate rule
	nsc := namespace.NewNamespaceController(pclient, client, kubeInformer.Core().V1().Namespaces(), pInformer.Kyverno().V1alpha1().ClusterPolicies(), pInformer.Kyverno().V1alpha1().ClusterPolicyViolations(), pc.GetPolicyStatusAggregator(), egen, filterK8Resources)

	// CONFIGURE CERTIFICATES
	tlsPair, err := initTLSPemPair(clientConfig, client)
	if err != nil {
		glog.Fatalf("Failed to initialize TLS key/certificate pair: %v\n", err)
	}

	// WEBHOOK REGISTRATION
	// - validationwebhookconfiguration (Policy)
	// - mutatingwebhookconfiguration (All resources)
	// webhook confgiuration is also generated dynamically in the policy controller
	// based on the policy resources created
	if err = webhookRegistrationClient.Register(); err != nil {
		glog.Fatalf("Failed registering Admission Webhooks: %v\n", err)
	}

	// WEBHOOOK
	// - https server to provide endpoints called based on rules defined in Mutating & Validation webhook configuration
	// - reports the results based on the response from the policy engine:
	// -- annotations on resources with update details on mutation JSON patches
	// -- generate policy violation resource
	// -- generate events on policy and resource
	server, err := webhooks.NewWebhookServer(pclient, client, tlsPair, pInformer.Kyverno().V1alpha1().ClusterPolicies(), pInformer.Kyverno().V1alpha1().ClusterPolicyViolations(), egen, webhookRegistrationClient, pc.GetPolicyStatusAggregator(), filterK8Resources, cleanUp)
	if err != nil {
		glog.Fatalf("Unable to create webhook server: %v\n", err)
	}

	stopCh := signals.SetupSignalHandler()

	// Start the components
	pInformer.Start(stopCh)
	kubeInformer.Start(stopCh)
	go pc.Run(1, stopCh)
	go pvc.Run(1, stopCh)
	go egen.Run(1, stopCh)
	go nsc.Run(1, stopCh)

	//TODO add WG for the go routines?
	server.RunAsync()

	<-stopCh
	disableProfiling(prof)
	server.Stop()
	// resource cleanup
	// remove webhook configurations
	<-cleanUp
}

func init() {
	// profiling feature gate
	// cpu and memory profiling cannot be enabled at same time
	// if both cpu and memory are enabled
	// by default is to profile cpu
	flag.BoolVar(&cpu, "cpu", false, "cpu profilling feature gate, default to false || cpu and memory profiling cannot be enabled at the same time")
	flag.BoolVar(&memory, "memory", false, "memory profilling feature gate, default to false || cpu and memory profiling cannot be enabled at the same time")
<<<<<<< HEAD

	flag.IntVar(&webhookTimeout, "webhooktimeout", 3, "timeout for webhook configurations")
=======
	//TODO: this has been added to backward support command line arguments
	// will be removed in future and the configuration will be set only via configmaps
	flag.StringVar(&filterK8Resources, "filterK8Resources", "", "k8 resource in format [kind,namespace,name] where policy is not evaluated by the admission webhook. example --filterKind \"[Deployment, kyverno, kyverno]\" --filterKind \"[Deployment, kyverno, kyverno],[Events, *, *]\"")
	flag.IntVar(&webhookTimeout, "webhooktimeout", 2, "timeout for webhook configurations")
>>>>>>> a2870673
	flag.StringVar(&kubeconfig, "kubeconfig", "", "Path to a kubeconfig. Only required if out-of-cluster.")
	flag.StringVar(&serverIP, "serverIP", "", "IP address where Kyverno controller runs. Only required if out-of-cluster.")
	flag.StringVar(&filterK8Resources, "filterK8Resources", "", "k8 resource in format [kind,namespace,name] where policy is not evaluated by the admission webhook. example --filterKind \"[Deployment, kyverno, kyverno]\" --filterKind \"[Deployment, kyverno, kyverno],[Events, *, *]\"")
	config.LogDefaultFlags()
	flag.Parse()
}<|MERGE_RESOLUTION|>--- conflicted
+++ resolved
@@ -21,14 +21,6 @@
 )
 
 var (
-<<<<<<< HEAD
-	kubeconfig        string
-	serverIP          string
-	filterK8Resources string
-	cpu               bool
-	memory            bool
-	webhookTimeout    int
-=======
 	kubeconfig     string
 	serverIP       string
 	cpu            bool
@@ -37,7 +29,6 @@
 	//TODO: this has been added to backward support command line arguments
 	// will be removed in future and the configuration will be set only via configmaps
 	filterK8Resources string
->>>>>>> a2870673
 )
 
 // TODO: tune resync time differently for each informer
@@ -101,15 +92,12 @@
 	// - cache resync time: 10 seconds
 	kubeInformer := kubeinformers.NewSharedInformerFactoryWithOptions(kubeClient, 10*time.Second)
 
-<<<<<<< HEAD
-=======
 	// Configuration Data
 	// dyamically load the configuration from configMap
 	// - resource filters
 	// if the configMap is update, the configuration will be updated :D
 	configData := config.NewConfigData(kubeClient, kubeInformer.Core().V1().ConfigMaps(), filterK8Resources)
 
->>>>>>> a2870673
 	// EVENT GENERATOR
 	// - generate event with retry mechanism
 	egen := event.NewEventGenerator(client, pInformer.Kyverno().V1alpha1().ClusterPolicies())
@@ -190,15 +178,10 @@
 	// by default is to profile cpu
 	flag.BoolVar(&cpu, "cpu", false, "cpu profilling feature gate, default to false || cpu and memory profiling cannot be enabled at the same time")
 	flag.BoolVar(&memory, "memory", false, "memory profilling feature gate, default to false || cpu and memory profiling cannot be enabled at the same time")
-<<<<<<< HEAD
-
-	flag.IntVar(&webhookTimeout, "webhooktimeout", 3, "timeout for webhook configurations")
-=======
 	//TODO: this has been added to backward support command line arguments
 	// will be removed in future and the configuration will be set only via configmaps
 	flag.StringVar(&filterK8Resources, "filterK8Resources", "", "k8 resource in format [kind,namespace,name] where policy is not evaluated by the admission webhook. example --filterKind \"[Deployment, kyverno, kyverno]\" --filterKind \"[Deployment, kyverno, kyverno],[Events, *, *]\"")
-	flag.IntVar(&webhookTimeout, "webhooktimeout", 2, "timeout for webhook configurations")
->>>>>>> a2870673
+	flag.IntVar(&webhookTimeout, "webhooktimeout", 3, "timeout for webhook configurations")
 	flag.StringVar(&kubeconfig, "kubeconfig", "", "Path to a kubeconfig. Only required if out-of-cluster.")
 	flag.StringVar(&serverIP, "serverIP", "", "IP address where Kyverno controller runs. Only required if out-of-cluster.")
 	flag.StringVar(&filterK8Resources, "filterK8Resources", "", "k8 resource in format [kind,namespace,name] where policy is not evaluated by the admission webhook. example --filterKind \"[Deployment, kyverno, kyverno]\" --filterKind \"[Deployment, kyverno, kyverno],[Events, *, *]\"")
