package engine

import (
	"github.com/golang/glog"
	kubepolicy "github.com/nirmata/kyverno/pkg/apis/policy/v1alpha1"
	"github.com/nirmata/kyverno/pkg/info"
	metav1 "k8s.io/apimachinery/pkg/apis/meta/v1"
)

// Mutate performs mutation. Overlay first and then mutation patches
func Mutate(policy kubepolicy.Policy, rawResource []byte, gvk metav1.GroupVersionKind) ([][]byte, []*info.RuleInfo) {
	var allPatches [][]byte
	patchedDocument := rawResource
	ris := []*info.RuleInfo{}

	for _, rule := range policy.Spec.Rules {
		if rule.Mutation == nil {
			continue
		}
		ri := info.NewRuleInfo(rule.Name, info.Mutation)

		ok := ResourceMeetsDescription(rawResource, rule.ResourceDescription, gvk)
		if !ok {
			glog.V(3).Infof("Not applicable on specified resource kind%s", gvk.Kind)
			continue
		}
		// Process Overlay
		if rule.Mutation.Overlay != nil {
			overlayPatches, err := ProcessOverlay(rule, rawResource, gvk)
			if err != nil {
				ri.Fail()
				ri.Addf("overlay application has failed, err %v.", err)
			} else {
				ri.Addf("Rule %s: Overlay succesfully applied.", rule.Name)
				//TODO: patchbytes -> string
				//glog.V(3).Info(" Overlay succesfully applied. Patch %s", string(overlayPatches))
				allPatches = append(allPatches, overlayPatches...)
			}
		}

		// Process Patches
		if len(rule.Mutation.Patches) != 0 {
			rulePatches, errs := ProcessPatches(rule, patchedDocument)
			if len(errs) > 0 {
				ri.Fail()
				for _, err := range errs {
					ri.Addf("patches application has failed, err %v.", err)
				}
			} else {
<<<<<<< HEAD
				ri.Addf("Rule %s: Patches succesfully applied.", rule.Name)
				//TODO: patchbytes -> string
				//glog.V(3).Info("Patches succesfully applied. Patch %s", string(overlayPatches))
				allPatches = append(allPatches, rulePatches...)
=======
				// Apply the JSON patches from the rule to the resource
				rawResource, err = ApplyPatches(rawResource, rulePatches)
				if err != nil {
					ri.Fail()
					ri.Addf("Unable to apply JSON patch to resource, err %v.", err)
				} else {
					ri.Addf("Rule %s: Patches succesfully applied.", rule.Name)
					allPatches = append(allPatches, rulePatches...)
				}
>>>>>>> 42f47e45
			}
		}
		ris = append(ris, ri)
	}

	return allPatches, ris
}<|MERGE_RESOLUTION|>--- conflicted
+++ resolved
@@ -47,22 +47,10 @@
 					ri.Addf("patches application has failed, err %v.", err)
 				}
 			} else {
-<<<<<<< HEAD
 				ri.Addf("Rule %s: Patches succesfully applied.", rule.Name)
 				//TODO: patchbytes -> string
 				//glog.V(3).Info("Patches succesfully applied. Patch %s", string(overlayPatches))
 				allPatches = append(allPatches, rulePatches...)
-=======
-				// Apply the JSON patches from the rule to the resource
-				rawResource, err = ApplyPatches(rawResource, rulePatches)
-				if err != nil {
-					ri.Fail()
-					ri.Addf("Unable to apply JSON patch to resource, err %v.", err)
-				} else {
-					ri.Addf("Rule %s: Patches succesfully applied.", rule.Name)
-					allPatches = append(allPatches, rulePatches...)
-				}
->>>>>>> 42f47e45
 			}
 		}
 		ris = append(ris, ri)
