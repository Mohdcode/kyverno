package engine

import (
<<<<<<< HEAD
	"encoding/json"
	"errors"
	"fmt"
	"reflect"
	"sync"
=======
	"errors"
	"fmt"
	"reflect"
>>>>>>> 710be633
	"time"

	"github.com/nirmata/kyverno/pkg/utils"
	authenticationv1 "k8s.io/api/authentication/v1"
	rbacv1 "k8s.io/api/rbac/v1"

	"github.com/golang/glog"

	"github.com/minio/minio/pkg/wildcard"
	kyverno "github.com/nirmata/kyverno/pkg/api/kyverno/v1"
<<<<<<< HEAD
	"github.com/nirmata/kyverno/pkg/engine/context"
	"github.com/nirmata/kyverno/pkg/engine/response"
	"github.com/nirmata/kyverno/pkg/engine/variables"
=======
>>>>>>> 710be633
	metav1 "k8s.io/apimachinery/pkg/apis/meta/v1"
	"k8s.io/apimachinery/pkg/apis/meta/v1/unstructured"
	"k8s.io/apimachinery/pkg/labels"
)

//EngineStats stores in the statistics for a single application of resource
type EngineStats struct {
	// average time required to process the policy rules on a resource
	ExecutionTime time.Duration
	// Count of rules that were applied successfully
	RulesAppliedCount int
}

func checkKind(kinds []string, resourceKind string) bool {
	for _, kind := range kinds {
		if resourceKind == kind {
			return true
		}
	}

	return false
}

func checkName(name, resourceName string) bool {
	return wildcard.Match(name, resourceName)
}

func checkNameSpace(namespaces []string, resourceNameSpace string) bool {
	for _, namespace := range namespaces {
		if resourceNameSpace == namespace {
			return true
		}
	}
	return false
}

func checkSelector(labelSelector *metav1.LabelSelector, resourceLabels map[string]string) (bool, error) {
	selector, err := metav1.LabelSelectorAsSelector(labelSelector)
	if err != nil {
		glog.Error(err)
		return false, err
	}

	if selector.Matches(labels.Set(resourceLabels)) {
		return true, nil
	}

	return false, nil
}

func doesResourceMatchConditionBlock(conditionBlock kyverno.ResourceDescription, userInfo kyverno.UserInfo, admissionInfo kyverno.RequestInfo, resource unstructured.Unstructured) []error {
<<<<<<< HEAD
	var wg sync.WaitGroup
	wg.Add(7)
	var errs = make(chan error, 7)
	go func() {
		if len(conditionBlock.Kinds) > 0 {
			if !checkKind(conditionBlock.Kinds, resource.GetKind()) {
				errs <- fmt.Errorf("resource kind does not match conditionBlock")
			}
		}
		wg.Done()
	}()
	go func() {
		if conditionBlock.Name != "" {
			if !checkName(conditionBlock.Name, resource.GetName()) {
				errs <- fmt.Errorf("resource name does not match conditionBlock")
			}
		}
		wg.Done()
	}()
	go func() {
		if len(conditionBlock.Namespaces) > 0 {
			if !checkNameSpace(conditionBlock.Namespaces, resource.GetNamespace()) {
				errs <- fmt.Errorf("resource namespace does not match conditionBlock")
			}
		}
		wg.Done()
	}()
	go func() {
		if conditionBlock.Selector != nil {
			hasPassed, err := checkSelector(conditionBlock.Selector, resource.GetLabels())
			if err != nil {
				errs <- fmt.Errorf("could not parse selector block of the policy in conditionBlock: %v", err)
			} else {
				if !hasPassed {
					errs <- fmt.Errorf("resource does not match selector of given conditionBlock")
				}
			}
		}
		wg.Done()
	}()

	go func() {
		if len(userInfo.Roles) > 0 {
			if !doesSliceContainsAnyOfTheseValues(userInfo.Roles, admissionInfo.Roles...) {
				errs <- fmt.Errorf("user info does not match roles for the given conditionBlock")
			}
		}
		wg.Done()
	}()

	go func() {
		if len(userInfo.ClusterRoles) > 0 {
			if !doesSliceContainsAnyOfTheseValues(userInfo.ClusterRoles, admissionInfo.ClusterRoles...) {
				errs <- fmt.Errorf("user info does not match clustersRoles for the given conditionBlock")
			}
		}
		wg.Done()
	}()

	go func() {
		if len(userInfo.Subjects) > 0 {
			if !matchSubjects(userInfo.Subjects, admissionInfo.AdmissionUserInfo) {
				errs <- fmt.Errorf("user info does not match subject for the given conditionBlock")
			}
		}
		wg.Done()
	}()

	wg.Wait()
	close(errs)

	var errsIfAny []error
	for err := range errs {
		errsIfAny = append(errsIfAny, err)
	}

	return errsIfAny
=======
	var errs []error
	if len(conditionBlock.Kinds) > 0 {
		if !checkKind(conditionBlock.Kinds, resource.GetKind()) {
			errs = append(errs, fmt.Errorf("resource kind does not match conditionBlock"))
		}
	}
	if conditionBlock.Name != "" {
		if !checkName(conditionBlock.Name, resource.GetName()) {
			errs = append(errs, fmt.Errorf("resource name does not match conditionBlock"))
		}
	}
	if len(conditionBlock.Namespaces) > 0 {
		if !checkNameSpace(conditionBlock.Namespaces, resource.GetNamespace()) {
			errs = append(errs, fmt.Errorf("resource namespace does not match conditionBlock"))
		}
	}
	if conditionBlock.Selector != nil {
		hasPassed, err := checkSelector(conditionBlock.Selector, resource.GetLabels())
		if err != nil {
			errs = append(errs, fmt.Errorf("could not parse selector block of the policy in conditionBlock: %v", err))
		} else {
			if !hasPassed {
				errs = append(errs, fmt.Errorf("resource does not match selector of given conditionBlock"))
			}
		}
	}
	if len(userInfo.Roles) > 0 {
		if !doesSliceContainsAnyOfTheseValues(userInfo.Roles, admissionInfo.Roles...) {
			errs = append(errs, fmt.Errorf("user info does not match roles for the given conditionBlock"))
		}
	}
	if len(userInfo.ClusterRoles) > 0 {
		if !doesSliceContainsAnyOfTheseValues(userInfo.ClusterRoles, admissionInfo.ClusterRoles...) {
			errs = append(errs, fmt.Errorf("user info does not match clustersRoles for the given conditionBlock"))
		}
	}
	if len(userInfo.Subjects) > 0 {
		if !matchSubjects(userInfo.Subjects, admissionInfo.AdmissionUserInfo) {
			errs = append(errs, fmt.Errorf("user info does not match subject for the given conditionBlock"))
		}
	}

	return errs
>>>>>>> 710be633
}

// matchSubjects return true if one of ruleSubjects exist in userInfo
func matchSubjects(ruleSubjects []rbacv1.Subject, userInfo authenticationv1.UserInfo) bool {
	const SaPrefix = "system:serviceaccount:"
<<<<<<< HEAD

	userGroups := append(userInfo.Groups, userInfo.Username)
	for _, subject := range ruleSubjects {
		switch subject.Kind {
		case "ServiceAccount":
			if len(userInfo.Username) <= len(SaPrefix) {
				continue
			}
			subjectServiceAccount := subject.Namespace + ":" + subject.Name
			if userInfo.Username[len(SaPrefix):] == subjectServiceAccount {
				return true
			}
		case "User", "Group":
			if utils.ContainsString(userGroups, subject.Name) {
				return true
			}
		}
	}

	return false
}

func doesSliceContainsAnyOfTheseValues(slice []string, values ...string) bool {

	var sliceElementsMap = make(map[string]bool, len(slice))
	for _, sliceElement := range slice {
		sliceElementsMap[sliceElement] = true
	}

	for _, value := range values {
		if sliceElementsMap[value] {
			return true
		}
	}

	return false
}

//MatchesResourceDescription checks if the resource matches resource description of the rule or not
func MatchesResourceDescription(resourceRef unstructured.Unstructured, ruleRef kyverno.Rule, admissionInfoRef kyverno.RequestInfo) error {
	rule := *ruleRef.DeepCopy()
	resource := *resourceRef.DeepCopy()
	admissionInfo := *admissionInfoRef.DeepCopy()

	var errs = make(chan error, 8)
	var wg sync.WaitGroup
	wg.Add(2)

	if reflect.DeepEqual(admissionInfo, kyverno.RequestInfo{}) {
		rule.MatchResources.UserInfo = kyverno.UserInfo{}
	}

	// checking if resource matches the rule
	go func() {
		if !reflect.DeepEqual(rule.MatchResources.ResourceDescription, kyverno.ResourceDescription{}) {
			matchErrs := doesResourceMatchConditionBlock(rule.MatchResources.ResourceDescription, rule.MatchResources.UserInfo, admissionInfo, resource)
			for _, matchErr := range matchErrs {
				errs <- matchErr
=======

	userGroups := append(userInfo.Groups, userInfo.Username)
	for _, subject := range ruleSubjects {
		switch subject.Kind {
		case "ServiceAccount":
			if len(userInfo.Username) <= len(SaPrefix) {
				continue
			}
			subjectServiceAccount := subject.Namespace + ":" + subject.Name
			if userInfo.Username[len(SaPrefix):] == subjectServiceAccount {
				return true
			}
		case "User", "Group":
			if utils.ContainsString(userGroups, subject.Name) {
				return true
>>>>>>> 710be633
			}
		} else {
			errs <- fmt.Errorf("match block in rule cannot be empty")
		}
<<<<<<< HEAD
		wg.Done()
	}()

	// checking if resource has been excluded
	go func() {
		if !reflect.DeepEqual(rule.ExcludeResources.ResourceDescription, kyverno.ResourceDescription{}) {
			excludeErrs := doesResourceMatchConditionBlock(rule.ExcludeResources.ResourceDescription, rule.ExcludeResources.UserInfo, admissionInfo, resource)
			if excludeErrs == nil {
				errs <- fmt.Errorf("resource has been excluded since it matches the exclude block")
			}
		}
		wg.Done()
	}()

	wg.Wait()
	close(errs)

	var reasonsForFailure []error
	for err := range errs {
		reasonsForFailure = append(reasonsForFailure, err)
	}

	// creating final error
	var errorMessage = "rule has failed to match resource for the following reasons:"
	for i, reasonForFailure := range reasonsForFailure {
		if reasonForFailure != nil {
			errorMessage += "\n" + fmt.Sprint(i+1) + ". " + reasonForFailure.Error()
		}
	}

	if len(reasonsForFailure) > 0 {
		return errors.New(errorMessage)
	}

	return nil
}
=======
	}

	return false
}

func doesSliceContainsAnyOfTheseValues(slice []string, values ...string) bool {
>>>>>>> 710be633

	var sliceElementsMap = make(map[string]bool, len(slice))
	for _, sliceElement := range slice {
		sliceElementsMap[sliceElement] = true
	}

	for _, value := range values {
		if sliceElementsMap[value] {
			return true
		}
	}

	return false
}

//MatchesResourceDescription checks if the resource matches resource description of the rule or not
func MatchesResourceDescription(resourceRef unstructured.Unstructured, ruleRef kyverno.Rule, admissionInfoRef kyverno.RequestInfo) error {
	rule := *ruleRef.DeepCopy()
	resource := *resourceRef.DeepCopy()
	admissionInfo := *admissionInfoRef.DeepCopy()

	var reasonsForFailure []error

	if reflect.DeepEqual(admissionInfo, kyverno.RequestInfo{}) {
		rule.MatchResources.UserInfo = kyverno.UserInfo{}
	}

	// checking if resource matches the rule
	if !reflect.DeepEqual(rule.MatchResources.ResourceDescription, kyverno.ResourceDescription{}) {
		matchErrs := doesResourceMatchConditionBlock(rule.MatchResources.ResourceDescription, rule.MatchResources.UserInfo, admissionInfo, resource)
		reasonsForFailure = append(reasonsForFailure, matchErrs...)
	} else {
		reasonsForFailure = append(reasonsForFailure, fmt.Errorf("match block in rule cannot be empty"))
	}

<<<<<<< HEAD
// validateGeneralRuleInfoVariables validate variable subtition defined in
// - MatchResources
// - ExcludeResources
// - Conditions
func validateGeneralRuleInfoVariables(ctx context.EvalInterface, rule kyverno.Rule) string {
	var tempRule kyverno.Rule
	var tempRulePattern interface{}
=======
	// checking if resource has been excluded
	if !reflect.DeepEqual(rule.ExcludeResources.ResourceDescription, kyverno.ResourceDescription{}) {
		excludeErrs := doesResourceMatchConditionBlock(rule.ExcludeResources.ResourceDescription, rule.ExcludeResources.UserInfo, admissionInfo, resource)
		if excludeErrs == nil {
			reasonsForFailure = append(reasonsForFailure, fmt.Errorf("resource has been excluded since it matches the exclude block"))
		}
	}
>>>>>>> 710be633

	// creating final error
	var errorMessage = "rule has failed to match resource for the following reasons:"
	for i, reasonForFailure := range reasonsForFailure {
		if reasonForFailure != nil {
			errorMessage += "\n" + fmt.Sprint(i+1) + ". " + reasonForFailure.Error()
		}
	}

	if len(reasonsForFailure) > 0 {
		return errors.New(errorMessage)
	}

	return nil
}
func copyConditions(original []kyverno.Condition) []kyverno.Condition {
	var copy []kyverno.Condition
	for _, condition := range original {
		copy = append(copy, *condition.DeepCopy())
	}
	return copy
}<|MERGE_RESOLUTION|>--- conflicted
+++ resolved
@@ -1,17 +1,9 @@
 package engine
 
 import (
-<<<<<<< HEAD
-	"encoding/json"
 	"errors"
 	"fmt"
 	"reflect"
-	"sync"
-=======
-	"errors"
-	"fmt"
-	"reflect"
->>>>>>> 710be633
 	"time"
 
 	"github.com/nirmata/kyverno/pkg/utils"
@@ -22,12 +14,6 @@
 
 	"github.com/minio/minio/pkg/wildcard"
 	kyverno "github.com/nirmata/kyverno/pkg/api/kyverno/v1"
-<<<<<<< HEAD
-	"github.com/nirmata/kyverno/pkg/engine/context"
-	"github.com/nirmata/kyverno/pkg/engine/response"
-	"github.com/nirmata/kyverno/pkg/engine/variables"
-=======
->>>>>>> 710be633
 	metav1 "k8s.io/apimachinery/pkg/apis/meta/v1"
 	"k8s.io/apimachinery/pkg/apis/meta/v1/unstructured"
 	"k8s.io/apimachinery/pkg/labels"
@@ -79,85 +65,6 @@
 }
 
 func doesResourceMatchConditionBlock(conditionBlock kyverno.ResourceDescription, userInfo kyverno.UserInfo, admissionInfo kyverno.RequestInfo, resource unstructured.Unstructured) []error {
-<<<<<<< HEAD
-	var wg sync.WaitGroup
-	wg.Add(7)
-	var errs = make(chan error, 7)
-	go func() {
-		if len(conditionBlock.Kinds) > 0 {
-			if !checkKind(conditionBlock.Kinds, resource.GetKind()) {
-				errs <- fmt.Errorf("resource kind does not match conditionBlock")
-			}
-		}
-		wg.Done()
-	}()
-	go func() {
-		if conditionBlock.Name != "" {
-			if !checkName(conditionBlock.Name, resource.GetName()) {
-				errs <- fmt.Errorf("resource name does not match conditionBlock")
-			}
-		}
-		wg.Done()
-	}()
-	go func() {
-		if len(conditionBlock.Namespaces) > 0 {
-			if !checkNameSpace(conditionBlock.Namespaces, resource.GetNamespace()) {
-				errs <- fmt.Errorf("resource namespace does not match conditionBlock")
-			}
-		}
-		wg.Done()
-	}()
-	go func() {
-		if conditionBlock.Selector != nil {
-			hasPassed, err := checkSelector(conditionBlock.Selector, resource.GetLabels())
-			if err != nil {
-				errs <- fmt.Errorf("could not parse selector block of the policy in conditionBlock: %v", err)
-			} else {
-				if !hasPassed {
-					errs <- fmt.Errorf("resource does not match selector of given conditionBlock")
-				}
-			}
-		}
-		wg.Done()
-	}()
-
-	go func() {
-		if len(userInfo.Roles) > 0 {
-			if !doesSliceContainsAnyOfTheseValues(userInfo.Roles, admissionInfo.Roles...) {
-				errs <- fmt.Errorf("user info does not match roles for the given conditionBlock")
-			}
-		}
-		wg.Done()
-	}()
-
-	go func() {
-		if len(userInfo.ClusterRoles) > 0 {
-			if !doesSliceContainsAnyOfTheseValues(userInfo.ClusterRoles, admissionInfo.ClusterRoles...) {
-				errs <- fmt.Errorf("user info does not match clustersRoles for the given conditionBlock")
-			}
-		}
-		wg.Done()
-	}()
-
-	go func() {
-		if len(userInfo.Subjects) > 0 {
-			if !matchSubjects(userInfo.Subjects, admissionInfo.AdmissionUserInfo) {
-				errs <- fmt.Errorf("user info does not match subject for the given conditionBlock")
-			}
-		}
-		wg.Done()
-	}()
-
-	wg.Wait()
-	close(errs)
-
-	var errsIfAny []error
-	for err := range errs {
-		errsIfAny = append(errsIfAny, err)
-	}
-
-	return errsIfAny
-=======
 	var errs []error
 	if len(conditionBlock.Kinds) > 0 {
 		if !checkKind(conditionBlock.Kinds, resource.GetKind()) {
@@ -201,13 +108,11 @@
 	}
 
 	return errs
->>>>>>> 710be633
 }
 
 // matchSubjects return true if one of ruleSubjects exist in userInfo
 func matchSubjects(ruleSubjects []rbacv1.Subject, userInfo authenticationv1.UserInfo) bool {
 	const SaPrefix = "system:serviceaccount:"
-<<<<<<< HEAD
 
 	userGroups := append(userInfo.Groups, userInfo.Username)
 	for _, subject := range ruleSubjects {
@@ -252,107 +157,6 @@
 	resource := *resourceRef.DeepCopy()
 	admissionInfo := *admissionInfoRef.DeepCopy()
 
-	var errs = make(chan error, 8)
-	var wg sync.WaitGroup
-	wg.Add(2)
-
-	if reflect.DeepEqual(admissionInfo, kyverno.RequestInfo{}) {
-		rule.MatchResources.UserInfo = kyverno.UserInfo{}
-	}
-
-	// checking if resource matches the rule
-	go func() {
-		if !reflect.DeepEqual(rule.MatchResources.ResourceDescription, kyverno.ResourceDescription{}) {
-			matchErrs := doesResourceMatchConditionBlock(rule.MatchResources.ResourceDescription, rule.MatchResources.UserInfo, admissionInfo, resource)
-			for _, matchErr := range matchErrs {
-				errs <- matchErr
-=======
-
-	userGroups := append(userInfo.Groups, userInfo.Username)
-	for _, subject := range ruleSubjects {
-		switch subject.Kind {
-		case "ServiceAccount":
-			if len(userInfo.Username) <= len(SaPrefix) {
-				continue
-			}
-			subjectServiceAccount := subject.Namespace + ":" + subject.Name
-			if userInfo.Username[len(SaPrefix):] == subjectServiceAccount {
-				return true
-			}
-		case "User", "Group":
-			if utils.ContainsString(userGroups, subject.Name) {
-				return true
->>>>>>> 710be633
-			}
-		} else {
-			errs <- fmt.Errorf("match block in rule cannot be empty")
-		}
-<<<<<<< HEAD
-		wg.Done()
-	}()
-
-	// checking if resource has been excluded
-	go func() {
-		if !reflect.DeepEqual(rule.ExcludeResources.ResourceDescription, kyverno.ResourceDescription{}) {
-			excludeErrs := doesResourceMatchConditionBlock(rule.ExcludeResources.ResourceDescription, rule.ExcludeResources.UserInfo, admissionInfo, resource)
-			if excludeErrs == nil {
-				errs <- fmt.Errorf("resource has been excluded since it matches the exclude block")
-			}
-		}
-		wg.Done()
-	}()
-
-	wg.Wait()
-	close(errs)
-
-	var reasonsForFailure []error
-	for err := range errs {
-		reasonsForFailure = append(reasonsForFailure, err)
-	}
-
-	// creating final error
-	var errorMessage = "rule has failed to match resource for the following reasons:"
-	for i, reasonForFailure := range reasonsForFailure {
-		if reasonForFailure != nil {
-			errorMessage += "\n" + fmt.Sprint(i+1) + ". " + reasonForFailure.Error()
-		}
-	}
-
-	if len(reasonsForFailure) > 0 {
-		return errors.New(errorMessage)
-	}
-
-	return nil
-}
-=======
-	}
-
-	return false
-}
-
-func doesSliceContainsAnyOfTheseValues(slice []string, values ...string) bool {
->>>>>>> 710be633
-
-	var sliceElementsMap = make(map[string]bool, len(slice))
-	for _, sliceElement := range slice {
-		sliceElementsMap[sliceElement] = true
-	}
-
-	for _, value := range values {
-		if sliceElementsMap[value] {
-			return true
-		}
-	}
-
-	return false
-}
-
-//MatchesResourceDescription checks if the resource matches resource description of the rule or not
-func MatchesResourceDescription(resourceRef unstructured.Unstructured, ruleRef kyverno.Rule, admissionInfoRef kyverno.RequestInfo) error {
-	rule := *ruleRef.DeepCopy()
-	resource := *resourceRef.DeepCopy()
-	admissionInfo := *admissionInfoRef.DeepCopy()
-
 	var reasonsForFailure []error
 
 	if reflect.DeepEqual(admissionInfo, kyverno.RequestInfo{}) {
@@ -367,15 +171,6 @@
 		reasonsForFailure = append(reasonsForFailure, fmt.Errorf("match block in rule cannot be empty"))
 	}
 
-<<<<<<< HEAD
-// validateGeneralRuleInfoVariables validate variable subtition defined in
-// - MatchResources
-// - ExcludeResources
-// - Conditions
-func validateGeneralRuleInfoVariables(ctx context.EvalInterface, rule kyverno.Rule) string {
-	var tempRule kyverno.Rule
-	var tempRulePattern interface{}
-=======
 	// checking if resource has been excluded
 	if !reflect.DeepEqual(rule.ExcludeResources.ResourceDescription, kyverno.ResourceDescription{}) {
 		excludeErrs := doesResourceMatchConditionBlock(rule.ExcludeResources.ResourceDescription, rule.ExcludeResources.UserInfo, admissionInfo, resource)
@@ -383,7 +178,6 @@
 			reasonsForFailure = append(reasonsForFailure, fmt.Errorf("resource has been excluded since it matches the exclude block"))
 		}
 	}
->>>>>>> 710be633
 
 	// creating final error
 	var errorMessage = "rule has failed to match resource for the following reasons:"
