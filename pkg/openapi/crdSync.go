--- conflicted
+++ resolved
@@ -54,26 +54,16 @@
 }
 
 func (c *crdSync) sync() {
-<<<<<<< HEAD
-	c.controller.mutex.Lock()
-	defer c.controller.mutex.Unlock()
-
-=======
->>>>>>> a8d22587
 	crds, err := c.client.ListResource("CustomResourceDefinition", "", nil)
 	if err != nil {
 		log.Log.Error(err, "could not fetch crd's from server")
 		return
 	}
 
-<<<<<<< HEAD
+	c.controller.mutex.Lock()
+	defer c.controller.mutex.Unlock()
+
 	c.controller.deleteCRDFromPreviousSync()
-=======
-	openApiGlobalState.mutex.Lock()
-	defer openApiGlobalState.mutex.Unlock()
-
-	deleteCRDFromPreviousSync()
->>>>>>> a8d22587
 
 	for _, crd := range crds.Items {
 		c.controller.parseCRD(crd)
@@ -125,12 +115,8 @@
 
 	o.crdList = append(o.crdList, crdName)
 
-<<<<<<< HEAD
 	o.kindToDefinitionName[crdName] = crdName
 	o.definitions[crdName] = parsedSchema
-=======
-	openApiGlobalState.kindToDefinitionName[crdName] = crdName
-	openApiGlobalState.definitions[crdName] = parsedSchema
 }
 
 // addingDefaultFieldsToSchema will add any default missing fields like apiVersion, metadata
@@ -157,5 +143,4 @@
 	schemaWithDefaultFields, _ := json.Marshal(schema)
 
 	return schemaWithDefaultFields
->>>>>>> a8d22587
 }