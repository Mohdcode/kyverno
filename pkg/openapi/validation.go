package openapi

import (
	"encoding/json"
	"errors"
	"fmt"
	"strconv"
	"strings"
	"sync"

	data "github.com/nirmata/kyverno/api"
	"github.com/nirmata/kyverno/pkg/engine/utils"

	"github.com/nirmata/kyverno/pkg/engine"
	"k8s.io/apimachinery/pkg/apis/meta/v1/unstructured"

	v1 "github.com/nirmata/kyverno/pkg/api/kyverno/v1"

	openapi_v2 "github.com/googleapis/gnostic/OpenAPIv2"
	"github.com/googleapis/gnostic/compiler"
	"k8s.io/kube-openapi/pkg/util/proto"
	"k8s.io/kube-openapi/pkg/util/proto/validation"
	log "sigs.k8s.io/controller-runtime/pkg/log"

	"gopkg.in/yaml.v2"
)

type Controller struct {
	mutex                sync.RWMutex
	document             *openapi_v2.Document
	definitions          map[string]*openapi_v2.Schema
	kindToDefinitionName map[string]string
	crdList              []string
	models               proto.Models
}

func NewOpenAPIController() (*Controller, error) {
	controller := &Controller{}

	defaultDoc, err := getSchemaDocument()
	if err != nil {
		return nil, err
	}

	err = controller.useOpenApiDocument(defaultDoc)
	if err != nil {
		return nil, err
	}

	return controller, nil
}

<<<<<<< HEAD
func (o *Controller) ValidatePolicyMutation(policy v1.ClusterPolicy) error {
	o.mutex.RLock()
	defer o.mutex.RUnlock()
=======
func ValidatePolicyFields(policyRaw []byte) error {
	openApiGlobalState.mutex.RLock()
	defer openApiGlobalState.mutex.RUnlock()
>>>>>>> a8d22587

	var policy v1.ClusterPolicy
	err := json.Unmarshal(policyRaw, &policy)
	if err != nil {
		return err
	}

<<<<<<< HEAD
	for kind, rules := range kindToRules {
		newPolicy := *policy.DeepCopy()
		newPolicy.Spec.Rules = rules
		resource, _ := o.generateEmptyResource(o.definitions[o.kindToDefinitionName[kind]]).(map[string]interface{})
		if resource == nil {
			log.Log.V(4).Info(fmt.Sprintf("Cannot Validate policy: openApi definition now found for %v", kind))
			return nil
		}
		newResource := unstructured.Unstructured{Object: resource}
		newResource.SetKind(kind)

		patchedResource, err := engine.ForceMutate(nil, *newPolicy.DeepCopy(), newResource)
		if err != nil {
			return err
		}
		err = o.ValidateResource(*patchedResource.DeepCopy(), kind)
		if err != nil {
			return err
		}
=======
	policyUnst, err := utils.ConvertToUnstructured(policyRaw)
	if err != nil {
		return err
	}

	err = ValidateResource(*policyUnst.DeepCopy(), "ClusterPolicy")
	if err != nil {
		return err
>>>>>>> a8d22587
	}

	return validatePolicyMutation(policy)
}

func (o *Controller) ValidateResource(patchedResource unstructured.Unstructured, kind string) error {
	o.mutex.RLock()
	defer o.mutex.RUnlock()
	var err error

	kind = o.kindToDefinitionName[kind]
	schema := o.models.LookupModel(kind)
	if schema == nil {
<<<<<<< HEAD
		schema, err = o.getSchemaFromDefinitions(kind)
=======
		// Check if kind is a CRD
		schema, err = getSchemaFromDefinitions(kind)
>>>>>>> a8d22587
		if err != nil || schema == nil {
			return fmt.Errorf("pre-validation: couldn't find model %s", kind)
		}
		delete(patchedResource.Object, "kind")
	}

	if errs := validation.ValidateModel(patchedResource.UnstructuredContent(), schema, kind); len(errs) > 0 {
		var errorMessages []string
		for i := range errs {
			errorMessages = append(errorMessages, errs[i].Error())
		}

		return fmt.Errorf(strings.Join(errorMessages, "\n\n"))
	}

	return nil
}

func (o *Controller) GetDefinitionNameFromKind(kind string) string {
	o.mutex.RLock()
	defer o.mutex.RUnlock()
	return o.kindToDefinitionName[kind]
}

<<<<<<< HEAD
func (o *Controller) useOpenApiDocument(customDoc *openapi_v2.Document) error {
	o.mutex.Lock()
	defer o.mutex.Unlock()
=======
func validatePolicyMutation(policy v1.ClusterPolicy) error {
	var kindToRules = make(map[string][]v1.Rule)
	for _, rule := range policy.Spec.Rules {
		if rule.HasMutate() {
			for _, kind := range rule.MatchResources.Kinds {
				kindToRules[kind] = append(kindToRules[kind], rule)
			}
		}
	}

	for kind, rules := range kindToRules {
		newPolicy := *policy.DeepCopy()
		newPolicy.Spec.Rules = rules
		resource, _ := generateEmptyResource(openApiGlobalState.definitions[openApiGlobalState.kindToDefinitionName[kind]]).(map[string]interface{})
		if resource == nil {
			log.Log.V(4).Info(fmt.Sprintf("Cannot Validate policy: openApi definition now found for %v", kind))
			return nil
		}
		newResource := unstructured.Unstructured{Object: resource}
		newResource.SetKind(kind)

		patchedResource, err := engine.ForceMutate(nil, *newPolicy.DeepCopy(), newResource)
		if err != nil {
			return err
		}
		err = ValidateResource(*patchedResource.DeepCopy(), kind)
		if err != nil {
			return err
		}
	}

	return nil
}

func useOpenApiDocument(customDoc *openapi_v2.Document) error {
	openApiGlobalState.mutex.Lock()
	defer openApiGlobalState.mutex.Unlock()
>>>>>>> a8d22587

	o.document = customDoc

	o.definitions = make(map[string]*openapi_v2.Schema)
	o.kindToDefinitionName = make(map[string]string)
	for _, definition := range o.document.GetDefinitions().AdditionalProperties {
		o.definitions[definition.GetName()] = definition.GetValue()
		path := strings.Split(definition.GetName(), ".")
		o.kindToDefinitionName[path[len(path)-1]] = definition.GetName()
	}

	var err error
	o.models, err = proto.NewOpenAPIData(o.document)
	if err != nil {
		return err
	}

	return nil
}

func getSchemaDocument() (*openapi_v2.Document, error) {
	var spec yaml.MapSlice
	err := yaml.Unmarshal([]byte(data.SwaggerDoc), &spec)
	if err != nil {
		return nil, err
	}

	return openapi_v2.NewDocument(spec, compiler.NewContext("$root", nil))
}

// For crd, we do not store definition in document
<<<<<<< HEAD
func (o *Controller) getSchemaFromDefinitions(kind string) (proto.Schema, error) {
	path := proto.NewPath(kind)
	return (&proto.Definitions{}).ParseSchema(o.definitions[kind], &path)
=======
func getSchemaFromDefinitions(kind string) (proto.Schema, error) {
	if kind == "" {
		return nil, errors.New("invalid kind")
	}

	path := proto.NewPath(kind)
	definition := openApiGlobalState.definitions[kind]
	if definition == nil {
		return nil, errors.New("could not find definition")
	}

	// This was added so crd's can access
	// normal definitions from existing schema such as
	// `metadata` - this maybe a breaking change.
	// Removing this may cause policy validate to stop working
	existingDefinitions, _ := openApiGlobalState.models.(*proto.Definitions)

	return (existingDefinitions).ParseSchema(definition, &path)
>>>>>>> a8d22587
}

func (o *Controller) generateEmptyResource(kindSchema *openapi_v2.Schema) interface{} {

	types := kindSchema.GetType().GetValue()

	if kindSchema.GetXRef() != "" {
		return o.generateEmptyResource(o.definitions[strings.TrimPrefix(kindSchema.GetXRef(), "#/definitions/")])
	}

	if len(types) != 1 {
		if len(kindSchema.GetProperties().GetAdditionalProperties()) > 0 {
			types = []string{"object"}
		} else {
			return nil
		}
	}

	switch types[0] {
	case "object":
		var props = make(map[string]interface{})
		properties := kindSchema.GetProperties().GetAdditionalProperties()
		if len(properties) == 0 {
			return props
		}

		var wg sync.WaitGroup
		var mutex sync.Mutex
		wg.Add(len(properties))
		for _, property := range properties {
			go func(property *openapi_v2.NamedSchema) {
				prop := o.generateEmptyResource(property.GetValue())
				mutex.Lock()
				props[property.GetName()] = prop
				mutex.Unlock()
				wg.Done()
			}(property)
		}
		wg.Wait()
		return props
	case "array":
		var array []interface{}
		for _, schema := range kindSchema.GetItems().GetSchema() {
			array = append(array, o.generateEmptyResource(schema))
		}
		return array
	case "string":
		if kindSchema.GetDefault() != nil {
			return string(kindSchema.GetDefault().Value.Value)
		}
		if kindSchema.GetExample() != nil {
			return string(kindSchema.GetExample().GetValue().Value)
		}
		return ""
	case "integer":
		if kindSchema.GetDefault() != nil {
			val, _ := strconv.Atoi(string(kindSchema.GetDefault().Value.Value))
			return int64(val)
		}
		if kindSchema.GetExample() != nil {
			val, _ := strconv.Atoi(string(kindSchema.GetExample().GetValue().Value))
			return int64(val)
		}
		return int64(0)
	case "number":
		if kindSchema.GetDefault() != nil {
			val, _ := strconv.Atoi(string(kindSchema.GetDefault().Value.Value))
			return int64(val)
		}
		if kindSchema.GetExample() != nil {
			val, _ := strconv.Atoi(string(kindSchema.GetExample().GetValue().Value))
			return int64(val)
		}
		return int64(0)
	case "boolean":
		if kindSchema.GetDefault() != nil {
			return string(kindSchema.GetDefault().Value.Value) == "true"
		}
		if kindSchema.GetExample() != nil {
			return string(kindSchema.GetExample().GetValue().Value) == "true"
		}
		return false
	}

	return nil
}<|MERGE_RESOLUTION|>--- conflicted
+++ resolved
@@ -50,15 +50,9 @@
 	return controller, nil
 }
 
-<<<<<<< HEAD
-func (o *Controller) ValidatePolicyMutation(policy v1.ClusterPolicy) error {
+func (o *Controller) ValidatePolicyFields(policyRaw []byte) error {
 	o.mutex.RLock()
 	defer o.mutex.RUnlock()
-=======
-func ValidatePolicyFields(policyRaw []byte) error {
-	openApiGlobalState.mutex.RLock()
-	defer openApiGlobalState.mutex.RUnlock()
->>>>>>> a8d22587
 
 	var policy v1.ClusterPolicy
 	err := json.Unmarshal(policyRaw, &policy)
@@ -66,7 +60,63 @@
 		return err
 	}
 
-<<<<<<< HEAD
+	policyUnst, err := utils.ConvertToUnstructured(policyRaw)
+	if err != nil {
+		return err
+	}
+
+	err = o.ValidateResource(*policyUnst.DeepCopy(), "ClusterPolicy")
+	if err != nil {
+		return err
+	}
+
+	return o.validatePolicyMutation(policy)
+}
+
+func (o *Controller) ValidateResource(patchedResource unstructured.Unstructured, kind string) error {
+	o.mutex.RLock()
+	defer o.mutex.RUnlock()
+	var err error
+
+	kind = o.kindToDefinitionName[kind]
+	schema := o.models.LookupModel(kind)
+	if schema == nil {
+		// Check if kind is a CRD
+		schema, err = o.getSchemaFromDefinitions(kind)
+		if err != nil || schema == nil {
+			return fmt.Errorf("pre-validation: couldn't find model %s", kind)
+		}
+		delete(patchedResource.Object, "kind")
+	}
+
+	if errs := validation.ValidateModel(patchedResource.UnstructuredContent(), schema, kind); len(errs) > 0 {
+		var errorMessages []string
+		for i := range errs {
+			errorMessages = append(errorMessages, errs[i].Error())
+		}
+
+		return fmt.Errorf(strings.Join(errorMessages, "\n\n"))
+	}
+
+	return nil
+}
+
+func (o *Controller) GetDefinitionNameFromKind(kind string) string {
+	o.mutex.RLock()
+	defer o.mutex.RUnlock()
+	return o.kindToDefinitionName[kind]
+}
+
+func (o *Controller) validatePolicyMutation(policy v1.ClusterPolicy) error {
+	var kindToRules = make(map[string][]v1.Rule)
+	for _, rule := range policy.Spec.Rules {
+		if rule.HasMutate() {
+			for _, kind := range rule.MatchResources.Kinds {
+				kindToRules[kind] = append(kindToRules[kind], rule)
+			}
+		}
+	}
+
 	for kind, rules := range kindToRules {
 		newPolicy := *policy.DeepCopy()
 		newPolicy.Spec.Rules = rules
@@ -86,102 +136,14 @@
 		if err != nil {
 			return err
 		}
-=======
-	policyUnst, err := utils.ConvertToUnstructured(policyRaw)
-	if err != nil {
-		return err
-	}
-
-	err = ValidateResource(*policyUnst.DeepCopy(), "ClusterPolicy")
-	if err != nil {
-		return err
->>>>>>> a8d22587
-	}
-
-	return validatePolicyMutation(policy)
-}
-
-func (o *Controller) ValidateResource(patchedResource unstructured.Unstructured, kind string) error {
-	o.mutex.RLock()
-	defer o.mutex.RUnlock()
-	var err error
-
-	kind = o.kindToDefinitionName[kind]
-	schema := o.models.LookupModel(kind)
-	if schema == nil {
-<<<<<<< HEAD
-		schema, err = o.getSchemaFromDefinitions(kind)
-=======
-		// Check if kind is a CRD
-		schema, err = getSchemaFromDefinitions(kind)
->>>>>>> a8d22587
-		if err != nil || schema == nil {
-			return fmt.Errorf("pre-validation: couldn't find model %s", kind)
-		}
-		delete(patchedResource.Object, "kind")
-	}
-
-	if errs := validation.ValidateModel(patchedResource.UnstructuredContent(), schema, kind); len(errs) > 0 {
-		var errorMessages []string
-		for i := range errs {
-			errorMessages = append(errorMessages, errs[i].Error())
-		}
-
-		return fmt.Errorf(strings.Join(errorMessages, "\n\n"))
-	}
-
-	return nil
-}
-
-func (o *Controller) GetDefinitionNameFromKind(kind string) string {
-	o.mutex.RLock()
-	defer o.mutex.RUnlock()
-	return o.kindToDefinitionName[kind]
-}
-
-<<<<<<< HEAD
+	}
+
+	return nil
+}
+
 func (o *Controller) useOpenApiDocument(customDoc *openapi_v2.Document) error {
 	o.mutex.Lock()
 	defer o.mutex.Unlock()
-=======
-func validatePolicyMutation(policy v1.ClusterPolicy) error {
-	var kindToRules = make(map[string][]v1.Rule)
-	for _, rule := range policy.Spec.Rules {
-		if rule.HasMutate() {
-			for _, kind := range rule.MatchResources.Kinds {
-				kindToRules[kind] = append(kindToRules[kind], rule)
-			}
-		}
-	}
-
-	for kind, rules := range kindToRules {
-		newPolicy := *policy.DeepCopy()
-		newPolicy.Spec.Rules = rules
-		resource, _ := generateEmptyResource(openApiGlobalState.definitions[openApiGlobalState.kindToDefinitionName[kind]]).(map[string]interface{})
-		if resource == nil {
-			log.Log.V(4).Info(fmt.Sprintf("Cannot Validate policy: openApi definition now found for %v", kind))
-			return nil
-		}
-		newResource := unstructured.Unstructured{Object: resource}
-		newResource.SetKind(kind)
-
-		patchedResource, err := engine.ForceMutate(nil, *newPolicy.DeepCopy(), newResource)
-		if err != nil {
-			return err
-		}
-		err = ValidateResource(*patchedResource.DeepCopy(), kind)
-		if err != nil {
-			return err
-		}
-	}
-
-	return nil
-}
-
-func useOpenApiDocument(customDoc *openapi_v2.Document) error {
-	openApiGlobalState.mutex.Lock()
-	defer openApiGlobalState.mutex.Unlock()
->>>>>>> a8d22587
 
 	o.document = customDoc
 
@@ -213,18 +175,13 @@
 }
 
 // For crd, we do not store definition in document
-<<<<<<< HEAD
 func (o *Controller) getSchemaFromDefinitions(kind string) (proto.Schema, error) {
-	path := proto.NewPath(kind)
-	return (&proto.Definitions{}).ParseSchema(o.definitions[kind], &path)
-=======
-func getSchemaFromDefinitions(kind string) (proto.Schema, error) {
 	if kind == "" {
 		return nil, errors.New("invalid kind")
 	}
 
 	path := proto.NewPath(kind)
-	definition := openApiGlobalState.definitions[kind]
+	definition := o.definitions[kind]
 	if definition == nil {
 		return nil, errors.New("could not find definition")
 	}
@@ -233,10 +190,9 @@
 	// normal definitions from existing schema such as
 	// `metadata` - this maybe a breaking change.
 	// Removing this may cause policy validate to stop working
-	existingDefinitions, _ := openApiGlobalState.models.(*proto.Definitions)
+	existingDefinitions, _ := o.models.(*proto.Definitions)
 
 	return (existingDefinitions).ParseSchema(definition, &path)
->>>>>>> a8d22587
 }
 
 func (o *Controller) generateEmptyResource(kindSchema *openapi_v2.Schema) interface{} {
