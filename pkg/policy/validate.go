--- conflicted
+++ resolved
@@ -58,14 +58,11 @@
 			var Empty struct{}
 			clusterResourcesMap := make(map[string]*struct{})
 			// Get all the cluster type kind supported by cluster
-<<<<<<< HEAD
-			res, _ := client.GetDiscoveryCache().ServerPreferredResources()
-=======
+
 			res, err := client.GetDiscoveryCache().ServerPreferredResources()
 			if err != nil {
 				return err
 			}
->>>>>>> 9a210e24
 			for _, resList := range res {
 				for _, r := range resList.APIResources {
 					if r.Namespaced == false {
