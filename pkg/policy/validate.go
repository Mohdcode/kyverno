package policy

import (
	"encoding/json"
	"errors"
	"fmt"
	"reflect"
	"strings"

	"github.com/minio/minio/pkg/wildcard"

	"github.com/nirmata/kyverno/pkg/openapi"

	kyverno "github.com/nirmata/kyverno/pkg/api/kyverno/v1"
	dclient "github.com/nirmata/kyverno/pkg/dclient"
	rbacv1 "k8s.io/api/rbac/v1"
	metav1 "k8s.io/apimachinery/pkg/apis/meta/v1"
)

// Validate does some initial check to verify some conditions
// - One operation per rule
// - ResourceDescription mandatory checks
func Validate(policyRaw []byte, client *dclient.Client, mock bool, openAPIController *openapi.Controller) error {
	var p kyverno.ClusterPolicy
	err := json.Unmarshal(policyRaw, &p)
	if err != nil {
		return fmt.Errorf("failed to unmarshal policy admission request err %v", err)
	}

	if path, err := validateUniqueRuleName(p); err != nil {
		return fmt.Errorf("path: spec.%s: %v", path, err)
	}
	if p.Spec.Background == nil {
		//skipped policy mutation default -> skip validation -> will not be processed for background processing
		return nil
	}
	if *p.Spec.Background {
		if err := ContainsUserInfo(p); err != nil {
			// policy.spec.background -> "true"
			// - cannot use variables with request.userInfo
			// - cannot define userInfo(roles, cluserRoles, subjects) for filtering (match & exclude)
			return fmt.Errorf("userInfo is not allowed in match or exclude when backgroud policy mode is true. Set spec.background=false to disable background mode for this policy rule. %s ", err)
		}
	}

	for i, rule := range p.Spec.Rules {
		// validate resource description
		if path, err := validateResources(rule); err != nil {
			return fmt.Errorf("path: spec.rules[%d].%s: %v", i, path, err)
		}
		// validate rule types
		// only one type of rule is allowed per rule
		if err := validateRuleType(rule); err != nil {
			// as there are more than 1 operation in rule, not need to evaluate it further
			return fmt.Errorf("path: spec.rules[%d]: %v", i, err)
		}
<<<<<<< HEAD

		if doesMatchAndExcludeConflict(rule) {
			return fmt.Errorf("path: spec.rules[%d]: rule is matching an empty set", i)
		}

		// Operation Validation
		// Mutation
		if rule.HasMutate() {
			if path, err := validateMutation(rule.Mutation); err != nil {
				return fmt.Errorf("path: spec.rules[%d].mutate.%s.: %v", i, path, err)
			}
		}
		// Validation
		if rule.HasValidate() {
			if path, err := validateValidation(rule.Validation); err != nil {
				return fmt.Errorf("path: spec.rules[%d].validate.%s.: %v", i, path, err)
			}
		}
		// Generation
		if rule.HasGenerate() {
			if path, err := validateGeneration(rule.Generation); err != nil {
				return fmt.Errorf("path: spec.rules[%d].generate.%s.: %v", i, path, err)
			}
=======
		// validate rule actions
		// - Mutate
		// - Validate
		// - Generate
		if err := validateActions(i, rule, client, mock); err != nil {
			return err
>>>>>>> b3b715c5
		}

		// If a rules match block does not match any kind,
		// we should only allow such rules to have metadata in its overlay
		if len(rule.MatchResources.Kinds) == 0 {
			if !ruleOnlyDealsWithResourceMetaData(rule) {
				return fmt.Errorf("policy can only deal with the metadata field of the resource if" +
					" the rule does not match an kind")
			}
		}
	}

	if !mock {
		if err := openAPIController.ValidatePolicyFields(policyRaw); err != nil {
			return err
		}
	} else {
		if err := openAPIController.ValidatePolicyMutation(p); err != nil {
			return err
		}
	}

	return nil
}

// doesMatchAndExcludeConflict checks if the resultant
// of match and exclude block is not an empty set
func doesMatchAndExcludeConflict(rule kyverno.Rule) bool {

	excludeRoles := make(map[string]bool)
	for _, role := range rule.ExcludeResources.UserInfo.Roles {
		excludeRoles[role] = true
	}

	excludeClusterRoles := make(map[string]bool)
	for _, clusterRoles := range rule.ExcludeResources.UserInfo.ClusterRoles {
		excludeClusterRoles[clusterRoles] = true
	}

	excludeSubjects := make(map[string]bool)
	for _, subject := range rule.ExcludeResources.UserInfo.Subjects {
		subjectRaw, _ := json.Marshal(subject)
		excludeSubjects[string(subjectRaw)] = true
	}

	excludeKinds := make(map[string]bool)
	for _, kind := range rule.ExcludeResources.ResourceDescription.Kinds {
		excludeKinds[kind] = true
	}

	excludeNamespaces := make(map[string]bool)
	for _, namespace := range rule.ExcludeResources.ResourceDescription.Namespaces {
		excludeNamespaces[namespace] = true
	}

	excludeMatchExpressions := make(map[string]bool)
	if rule.ExcludeResources.ResourceDescription.Selector != nil {
		for _, matchExpression := range rule.ExcludeResources.ResourceDescription.Selector.MatchExpressions {
			matchExpressionRaw, _ := json.Marshal(matchExpression)
			excludeMatchExpressions[string(matchExpressionRaw)] = true
		}
	}

	if len(excludeRoles) > 0 {
		for _, role := range rule.MatchResources.UserInfo.Roles {
			if !excludeRoles[role] {
				return false
			}
		}
	}

	if len(excludeClusterRoles) > 0 {
		for _, clusterRole := range rule.MatchResources.UserInfo.ClusterRoles {
			if !excludeClusterRoles[clusterRole] {
				return false
			}
		}
	}

	if len(excludeSubjects) > 0 {
		for _, subject := range rule.MatchResources.UserInfo.Subjects {
			subjectRaw, _ := json.Marshal(subject)
			if !excludeSubjects[string(subjectRaw)] {
				return false
			}
		}
	}

	if rule.ExcludeResources.ResourceDescription.Name != "" {
		if !wildcard.Match(rule.ExcludeResources.ResourceDescription.Name, rule.MatchResources.ResourceDescription.Name) {
			return false
		}
	}

	if len(excludeNamespaces) > 0 {
		for _, namespace := range rule.MatchResources.ResourceDescription.Namespaces {
			if !excludeNamespaces[namespace] {
				return false
			}
		}
	}

	if len(excludeKinds) > 0 {
		for _, kind := range rule.MatchResources.ResourceDescription.Kinds {
			if !excludeKinds[kind] {
				return false
			}
		}
	}

	if rule.MatchResources.ResourceDescription.Selector != nil && rule.ExcludeResources.ResourceDescription.Selector != nil {
		if len(excludeMatchExpressions) > 0 {
			for _, matchExpression := range rule.MatchResources.ResourceDescription.Selector.MatchExpressions {
				matchExpressionRaw, _ := json.Marshal(matchExpression)
				if !excludeMatchExpressions[string(matchExpressionRaw)] {
					return false
				}
			}
		}

		if len(rule.ExcludeResources.ResourceDescription.Selector.MatchLabels) > 0 {
			for label, value := range rule.MatchResources.ResourceDescription.Selector.MatchLabels {
				if rule.ExcludeResources.ResourceDescription.Selector.MatchLabels[label] != value {
					return false
				}
			}
		}
	}

	return true
}

func ruleOnlyDealsWithResourceMetaData(rule kyverno.Rule) bool {
	overlayMap, _ := rule.Mutation.Overlay.(map[string]interface{})
	for k := range overlayMap {
		if k != "metadata" {
			return false
		}
	}

	for _, patch := range rule.Mutation.Patches {
		if !strings.HasPrefix(patch.Path, "/metadata") {
			return false
		}
	}

	patternMap, _ := rule.Validation.Pattern.(map[string]interface{})
	for k := range patternMap {
		if k != "metadata" {
			return false
		}
	}

	for _, pattern := range rule.Validation.AnyPattern {
		patternMap, _ := pattern.(map[string]interface{})
		for k := range patternMap {
			if k != "metadata" {
				return false
			}
		}
	}

	return true
}

func validateResources(rule kyverno.Rule) (string, error) {
	// validate userInfo in match and exclude
	if path, err := validateUserInfo(rule); err != nil {
		return fmt.Sprintf("resources.%s", path), err
	}

	// matched resources
	if path, err := validateMatchedResourceDescription(rule.MatchResources.ResourceDescription); err != nil {
		return fmt.Sprintf("resources.%s", path), err
	}
	// exclude resources
	if path, err := validateExcludeResourceDescription(rule.ExcludeResources.ResourceDescription); err != nil {
		return fmt.Sprintf("resources.%s", path), err
	}
	return "", nil
}

// ValidateUniqueRuleName checks if the rule names are unique across a policy
func validateUniqueRuleName(p kyverno.ClusterPolicy) (string, error) {
	var ruleNames []string

	for i, rule := range p.Spec.Rules {
		if containString(ruleNames, rule.Name) {
			return fmt.Sprintf("rule[%d]", i), fmt.Errorf(`duplicate rule name: '%s'`, rule.Name)
		}
		ruleNames = append(ruleNames, rule.Name)
	}
	return "", nil
}

// validateRuleType checks only one type of rule is defined per rule
func validateRuleType(r kyverno.Rule) error {
	ruleTypes := []bool{r.HasMutate(), r.HasValidate(), r.HasGenerate()}

	operationCount := func() int {
		count := 0
		for _, v := range ruleTypes {
			if v {
				count++
			}
		}
		return count
	}()

	if operationCount == 0 {
		return fmt.Errorf("no operation defined in the rule '%s'.(supported operations: mutation,validation,generation)", r.Name)
	} else if operationCount != 1 {
		return fmt.Errorf("multiple operations defined in the rule '%s', only one type of operation is allowed per rule", r.Name)
	}
	return nil
}

// validateResourceDescription checks if all necesarry fields are present and have values. Also checks a Selector.
// field type is checked through openapi
// Returns error if
// - kinds is empty array in matched resource block, i.e. kinds: []
// - selector is invalid
func validateMatchedResourceDescription(rd kyverno.ResourceDescription) (string, error) {
	if reflect.DeepEqual(rd, kyverno.ResourceDescription{}) {
		return "", fmt.Errorf("match resources not specified")
	}

	if err := validateResourceDescription(rd); err != nil {
		return "match", err
	}

	return "", nil
}

func validateUserInfo(rule kyverno.Rule) (string, error) {
	if err := validateRoles(rule.MatchResources.Roles); err != nil {
		return "match.roles", err
	}

	if err := validateSubjects(rule.MatchResources.Subjects); err != nil {
		return "match.subjects", err
	}

	if err := validateRoles(rule.ExcludeResources.Roles); err != nil {
		return "exclude.roles", err
	}

	if err := validateSubjects(rule.ExcludeResources.Subjects); err != nil {
		return "exclude.subjects", err
	}

	return "", nil
}

// a role must in format namespace:name
func validateRoles(roles []string) error {
	if len(roles) == 0 {
		return nil
	}

	for _, r := range roles {
		role := strings.Split(r, ":")
		if len(role) != 2 {
			return fmt.Errorf("invalid role %s, expect namespace:name", r)
		}
	}
	return nil
}

// a namespace should be set in kind ServiceAccount of a subject
func validateSubjects(subjects []rbacv1.Subject) error {
	if len(subjects) == 0 {
		return nil
	}

	for _, subject := range subjects {
		if subject.Kind == "ServiceAccount" {
			if subject.Namespace == "" {
				return fmt.Errorf("service account %s in subject expects a namespace", subject.Name)
			}
		}
	}
	return nil
}

func validateExcludeResourceDescription(rd kyverno.ResourceDescription) (string, error) {
	if reflect.DeepEqual(rd, kyverno.ResourceDescription{}) {
		// exclude is not mandatory
		return "", nil
	}
	if err := validateResourceDescription(rd); err != nil {
		return "exclude", err
	}
	return "", nil
}

// validateResourceDescription returns error if selector is invalid
// field type is checked through openapi
func validateResourceDescription(rd kyverno.ResourceDescription) error {
	if rd.Selector != nil {
		selector, err := metav1.LabelSelectorAsSelector(rd.Selector)
		if err != nil {
			return err
		}
		requirements, _ := selector.Requirements()
		if len(requirements) == 0 {
			return errors.New("the requirements are not specified in selector")
		}
	}
	return nil
}<|MERGE_RESOLUTION|>--- conflicted
+++ resolved
@@ -54,38 +54,17 @@
 			// as there are more than 1 operation in rule, not need to evaluate it further
 			return fmt.Errorf("path: spec.rules[%d]: %v", i, err)
 		}
-<<<<<<< HEAD
 
 		if doesMatchAndExcludeConflict(rule) {
 			return fmt.Errorf("path: spec.rules[%d]: rule is matching an empty set", i)
 		}
 
-		// Operation Validation
-		// Mutation
-		if rule.HasMutate() {
-			if path, err := validateMutation(rule.Mutation); err != nil {
-				return fmt.Errorf("path: spec.rules[%d].mutate.%s.: %v", i, path, err)
-			}
-		}
-		// Validation
-		if rule.HasValidate() {
-			if path, err := validateValidation(rule.Validation); err != nil {
-				return fmt.Errorf("path: spec.rules[%d].validate.%s.: %v", i, path, err)
-			}
-		}
-		// Generation
-		if rule.HasGenerate() {
-			if path, err := validateGeneration(rule.Generation); err != nil {
-				return fmt.Errorf("path: spec.rules[%d].generate.%s.: %v", i, path, err)
-			}
-=======
 		// validate rule actions
 		// - Mutate
 		// - Validate
 		// - Generate
 		if err := validateActions(i, rule, client, mock); err != nil {
 			return err
->>>>>>> b3b715c5
 		}
 
 		// If a rules match block does not match any kind,
