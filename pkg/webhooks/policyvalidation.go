--- conflicted
+++ resolved
@@ -1,16 +1,8 @@
 package webhooks
 
 import (
-<<<<<<< HEAD
 	policyvalidate "github.com/nirmata/kyverno/pkg/policy"
 
-=======
-	"encoding/json"
-	"fmt"
-
-	kyverno "github.com/nirmata/kyverno/pkg/api/kyverno/v1"
-	policyvalidate "github.com/nirmata/kyverno/pkg/policy"
->>>>>>> 26a8ec26
 	v1beta1 "k8s.io/api/admission/v1beta1"
 
 	metav1 "k8s.io/apimachinery/pkg/apis/meta/v1"
@@ -18,29 +10,9 @@
 
 //HandlePolicyValidation performs the validation check on policy resource
 func (ws *WebhookServer) handlePolicyValidation(request *v1beta1.AdmissionRequest) *v1beta1.AdmissionResponse {
-<<<<<<< HEAD
 	//TODO: can this happen? wont this be picked by OpenAPI spec schema ?
 	if err := policyvalidate.Validate(request.Object.Raw); err != nil {
 		return &v1beta1.AdmissionResponse{
-=======
-	logger := ws.log.WithValues("action", "policyvalidation", "uid", request.UID, "kind", request.Kind, "namespace", request.Namespace, "name", request.Name, "operation", request.Operation)
-	var policy *kyverno.ClusterPolicy
-	admissionResp := &v1beta1.AdmissionResponse{
-		Allowed: true,
-	}
-
-	//TODO: can this happen? wont this be picked by OpenAPI spec schema ?
-	raw := request.Object.Raw
-	if err := json.Unmarshal(raw, &policy); err != nil {
-		logger.Error(err, "failed to unmarshal incoming resource to policy type")
-		return &v1beta1.AdmissionResponse{Allowed: false,
-			Result: &metav1.Status{
-				Message: fmt.Sprintf("Failed to unmarshal policy admission request err %v", err),
-			}}
-	}
-	if err := policyvalidate.Validate(*policy, ws.client, false); err != nil {
-		admissionResp = &v1beta1.AdmissionResponse{
->>>>>>> 26a8ec26
 			Allowed: false,
 			Result: &metav1.Status{
 				Message: err.Error(),
