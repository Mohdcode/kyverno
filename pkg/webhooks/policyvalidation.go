--- conflicted
+++ resolved
@@ -11,21 +11,8 @@
 //HandlePolicyValidation performs the validation check on policy resource
 func (ws *WebhookServer) handlePolicyValidation(request *v1beta1.AdmissionRequest) *v1beta1.AdmissionResponse {
 	//TODO: can this happen? wont this be picked by OpenAPI spec schema ?
-<<<<<<< HEAD
-	raw := request.Object.Raw
-	if err := json.Unmarshal(raw, &policy); err != nil {
-		logger.Error(err, "failed to unmarshal incoming resource to policy type")
-		return &v1beta1.AdmissionResponse{Allowed: false,
-			Result: &metav1.Status{
-				Message: fmt.Sprintf("Failed to unmarshal policy admission request err %v", err),
-			}}
-	}
-	if err := policyvalidate.Validate(*policy, ws.client, false, ws.openAPIController); err != nil {
-		admissionResp = &v1beta1.AdmissionResponse{
-=======
-	if err := policyvalidate.Validate(request.Object.Raw, ws.client, false); err != nil {
+	if err := policyvalidate.Validate(request.Object.Raw, ws.client, false, ws.openAPIController); err != nil {
 		return &v1beta1.AdmissionResponse{
->>>>>>> a8d22587
 			Allowed: false,
 			Result: &metav1.Status{
 				Message: err.Error(),
