--- conflicted
+++ resolved
@@ -106,36 +106,33 @@
 	// violations are created with resource owner(if exist) on "enforce"
 	// and if there are any then we dont block the resource creation
 	// Even if one the policy being applied
-<<<<<<< HEAD
-	if !isResponseSuccesful(engineResponses) && toBlockResource(engineResponses) {
-		if resource.GetNamespace() == "" {
-			policyviolation.CreateClusterPVWhenBlocked(ws.pvLister, ws.kyvernoClient, ws.client, engineResponses)
-		} else {
-			policyviolation.CreateNamespacedPVWhenBlocked(ws.namespacepvLister, ws.kyvernoClient, ws.client, engineResponses)
-		}
-=======
+
+	// TODO(shuting):
+	// if !isResponseSuccesful(engineResponses) && toBlockResource(engineResponses) {
+	// 	if resource.GetNamespace() == "" {
+	// 		policyviolation.CreateClusterPVWhenBlocked(ws.pvLister, ws.kyvernoClient, ws.client, engineResponses)
+	// 	} else {
+	// 		policyviolation.CreateNamespacedPVWhenBlocked(ws.namespacepvLister, ws.kyvernoClient, ws.client, engineResponses)
+	// 	}
 	blocked := toBlockResource(engineResponses)
 	if !isResponseSuccesful(engineResponses) && blocked {
 		glog.V(4).Infof("resource %s/%s/%s is blocked\n", resource.GetKind(), resource.GetNamespace(), resource.GetName())
 		pvInfos := generatePV(engineResponses, blocked)
 		ws.pvGenerator.Add(pvInfos...)
->>>>>>> ccbb6e33
 		sendStat(true)
 		return false, getErrorMsg(engineResponses)
 	}
 	// ADD POLICY VIOLATIONS
 	// violations are created with resource on "audit"
-<<<<<<< HEAD
-	if resource.GetNamespace() == "" {
-		policyviolation.CreateClusterPV(ws.pvLister, ws.kyvernoClient, engineResponses)
-	} else {
-		policyviolation.CreateNamespacePV(ws.namespacepvLister, ws.kyvernoClient, engineResponses)
-	}
+	// TODO(shuting):
+	// if resource.GetNamespace() == "" {
+	// 	policyviolation.CreateClusterPV(ws.pvLister, ws.kyvernoClient, engineResponses)
+	// } else {
+	// 	policyviolation.CreateNamespacePV(ws.namespacepvLister, ws.kyvernoClient, engineResponses)
+	// }
 
-=======
 	pvInfos := generatePV(engineResponses, blocked)
 	ws.pvGenerator.Add(pvInfos...)
->>>>>>> ccbb6e33
 	sendStat(false)
 	// report time end
 	glog.V(4).Infof("report: %v %s/%s/%s %s", time.Since(reportTime), request.Kind, request.Namespace, request.Name, toBlockResource(engineResponses))
