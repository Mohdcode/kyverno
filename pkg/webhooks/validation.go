--- conflicted
+++ resolved
@@ -7,20 +7,17 @@
 	"github.com/nirmata/kyverno/pkg/policyviolation"
 	v1beta1 "k8s.io/api/admission/v1beta1"
 	metav1 "k8s.io/apimachinery/pkg/apis/meta/v1"
+	"k8s.io/apimachinery/pkg/apis/meta/v1/unstructured"
 	"k8s.io/apimachinery/pkg/labels"
 	"k8s.io/apimachinery/pkg/runtime/schema"
 )
 
 // HandleValidation handles validating webhook admission request
 // If there are no errors in validating rule we apply generation rules
-<<<<<<< HEAD
-func (ws *WebhookServer) HandleValidation(request *v1beta1.AdmissionRequest, rawResource []byte) *v1beta1.AdmissionResponse {
-=======
-func (ws *WebhookServer) HandleValidation(request *v1beta1.AdmissionRequest) *v1beta1.AdmissionResponse {
+func (ws *WebhookServer) HandleValidation(request *v1beta1.AdmissionRequest, resource unstructured.Unstructured) *v1beta1.AdmissionResponse {
 	var policyInfos []info.PolicyInfo
->>>>>>> aed0ed0d
 
-	glog.V(4).Infof("Receive request in validating webhook: Kind=%s, Namespace=%s Name=%s UID=%s patchOperation=%s",
+	glog.V(5).Infof("Receive request in validating webhook: Kind=%s, Namespace=%s Name=%s UID=%s patchOperation=%s",
 		request.Kind.Kind, request.Namespace, request.Name, request.UID, request.Operation)
 
 	policies, err := ws.pLister.List(labels.NewSelector())
@@ -34,18 +31,6 @@
 		}
 	}
 
-<<<<<<< HEAD
-	rname := engine.ParseNameFromObject(rawResource)
-	rns := engine.ParseNamespaceFromObject(rawResource)
-	rkind := request.Kind.Kind
-	if rkind == "" {
-		glog.Errorf("failed to parse KIND from request: Namespace=%s Name=%s UID=%s patchOperation=%s\n", request.Namespace, request.Name, request.UID, request.Operation)
-=======
-	resource, err := convertToUnstructured(request.Object.Raw)
-	if err != nil {
-		glog.Errorf("unable to convert raw resource to unstructured: %v", err)
->>>>>>> aed0ed0d
-	}
 	//TODO: check if resource gvk is available in raw resource,
 	// if not then set it from the api request
 	resource.SetGroupVersionKind(schema.GroupVersionKind{Group: request.Kind.Group, Version: request.Kind.Version, Kind: request.Kind.Kind})
@@ -57,80 +42,35 @@
 		if !StringInSlice(request.Kind.Kind, getApplicableKindsForPolicy(policy)) {
 			continue
 		}
-<<<<<<< HEAD
-		//TODO: HACK Check if an update of annotations
-		// if checkIfOnlyAnnotationsUpdate(request) {
-		// 	// allow the update of resource to add annotations
-		// 	return &v1beta1.AdmissionResponse{
-		// 		Allowed: true,
-		// 	}
-		// }
-=======
->>>>>>> aed0ed0d
 
 		policyInfo := info.NewPolicyInfo(policy.Name, resource.GetKind(), resource.GetName(), resource.GetNamespace(), policy.Spec.ValidationFailureAction)
 
 		glog.V(4).Infof("Handling validation for Kind=%s, Namespace=%s Name=%s UID=%s patchOperation=%s",
 			resource.GetKind(), resource.GetNamespace(), resource.GetName(), request.UID, request.Operation)
 
-		glog.V(4).Infof("Applying policy %s with %d rules\n", policy.ObjectMeta.Name, len(policy.Spec.Rules))
+		glog.V(4).Infof("Validating resource %s/%s/%s with policy %s with %d rules\n", resource.GetKind(), resource.GetNamespace(), resource.GetName(), policy.ObjectMeta.Name, len(policy.Spec.Rules))
 
-<<<<<<< HEAD
-		glog.Infof("Validating resource %s/%s/%s with policy %s with %d rules", rkind, rns, rname, policy.ObjectMeta.Name, len(policy.Spec.Rules))
-		engineResponse := engine.Validate(*policy, rawResource, request.Kind)
-		if engineResponse == nil {
+		engineResponse := engine.Validate(*policy, resource)
+		if len(engineResponse.RuleInfos) == 0 {
 			glog.Errorln("Failed to process validate rule, error parsing rawResource")
 			continue
 		}
+
+		if len(engineResponse.RuleInfos) > 0 {
+			glog.V(4).Infof("Validation from policy %s has applied succesfully to %s %s/%s", policy.Name, request.Kind.Kind, resource.GetNamespace(), resource.GetName())
+		}
+
 		policyInfo.AddRuleInfos(engineResponse.RuleInfos)
 
 		if !policyInfo.IsSuccessful() {
-			glog.Infof("Failed to apply policy %s on resource %s/%s", policy.Name, rname, rns)
+			glog.Infof("Failed to apply policy %s on resource %s/%s", policy.Name, resource.GetNamespace(), resource.GetName())
 			for _, r := range engineResponse.RuleInfos {
 				glog.Warningf("%s: %s\n", r.Name, r.Msgs)
 			}
-		} else {
-			// CleanUp Violations if exists
-			err := ws.violationBuilder.RemoveInactiveViolation(policy.Name, request.Kind.Kind, rns, rname, info.Validation)
-			if err != nil {
-				glog.Info(err)
-			}
+		}
 
-			if len(engineResponse.RuleInfos) > 0 {
-				glog.Infof("Validation from policy %s has applied succesfully to %s %s/%s", policy.Name, request.Kind.Kind, rname, rns)
-=======
-		ruleInfos, err := engine.Validate(*policy, *resource)
-		if err != nil {
-			// This is not policy error
-			// but if unable to parse request raw resource
-			// TODO : create event ? dont think so
-			glog.Error(err)
-			continue
-		}
-		policyInfo.AddRuleInfos(ruleInfos)
 		policyInfos = append(policyInfos, policyInfo)
 
-		if !policyInfo.IsSuccessful() {
-			glog.Infof("Failed to apply policy %s on resource %s/%s", policy.Name, resource.GetNamespace(), resource.GetName())
-			glog.V(4).Info("Failed rule details")
-			for _, r := range ruleInfos {
-				glog.V(4).Infof("%s: %s\n", r.Name, r.Msgs)
->>>>>>> aed0ed0d
-			}
-			continue
-		}
-<<<<<<< HEAD
-		policyInfos = append(policyInfos, policyInfo)
-		// // annotations
-		// annPatch := addAnnotationsToResource(request.Object.Raw, policyInfo, info.Validation)
-		// if annPatch != nil {
-		// 	ws.annotationsController.Add(rkind, rns, rname, annPatch)
-		// }
-=======
-		if len(ruleInfos) > 0 {
-			glog.V(4).Infof("Validation from policy %s has applied succesfully to %s %s/%s", policy.Name, request.Kind.Kind, resource.GetNamespace(), resource.GetName())
-		}
->>>>>>> aed0ed0d
 	}
 
 	// ADD EVENTS
@@ -140,15 +80,11 @@
 		// then we dont block the request and report the violations
 		ws.eventGen.Add(eventsInfo...)
 	}
-<<<<<<< HEAD
+
 	// If Validation fails then reject the request
-	ok, msg := isAdmSuccesful(policyInfos)
 	// violations are created if "audit" flag is set
 	// and if there are any then we dont block the resource creation
 	// Even if one the policy being applied
-=======
->>>>>>> aed0ed0d
-
 	ok, msg := isAdmSuccesful(policyInfos)
 	if !ok && toBlock(policyInfos) {
 		return &v1beta1.AdmissionResponse{
@@ -165,5 +101,4 @@
 	return &v1beta1.AdmissionResponse{
 		Allowed: true,
 	}
-	// Generation rules applied via generation controller
 }