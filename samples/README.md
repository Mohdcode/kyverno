# Best Practice Policies

Best practice policies are designed to be applied to your Kubernetes clusters with minimal changes. To import these policies [install Kyverno](../documentation/installation.md) and import the resources as follows:

````bash
kubectl create -f https://github.com/nirmata/kyverno/raw/master/samples/best_practices/
````

More information on each best-practice policy is provided below:

## Run as non-root user

By default, processes in a container run as a root user (uid 0). To prevent potential compromise of container hosts, specify a least privileged user ID when building the container image and require that application containers run as non root users i.e. set `runAsNonRoot` to `true`.

***Policy YAML***: [deny_runasrootuser.yaml](best_practices/deny_runasrootuser.yaml) 

**Additional Information**
* [Pod Security Context](https://kubernetes.io/docs/tasks/configure-pod-container/security-context/)


## Disallow automount of Service Account credentials

Kubernetes automounts default service account credentials in each pod. To restrict access, opt out of automounting credentials by setting `automountServiceAccountToken` to `false`.

***Policy YAML***: [disallow_automountingapicred.yaml](best_practices/disallow_automountingapicred.yaml) 


## Disallow use of default namespace

With many users spread across multiple teams, restricting use of the default namespace and subdividing the cluster by namesoace isolates workloads.

***Policy YAML***: [disallow_default_namespace.yaml](best_practices/disallow_default_namespace.yaml) 


## Disallow use of host filesystem

The volume of type `hostpath` binds pods to a specific host, and data persisted in the volume is dependent on the life of the node. In a shared cluster, it is recommeded that applications are independent of hosts.

***Policy YAML***: [disallow_host_filesystem.yaml](best_practices/disallow_host_filesystem.yaml) 


## Disallow `hostNetwork` and `hostPort`

Using `hostPort` and `hostNetwork` allows pods to share the host network stack, allowing potential snooping of network traffic from an application pod. 

***Policy YAML***: [disallow_host_network_hostport.yaml](best_practices/disallow_host_network_hostport.yaml)


## Disallow `hostPID` and `hostIPC`

Sharing the host's PID namespace allows visibility of process on the host, potentially exposing process information. 
Sharing the host's IPC namespace allows the container process to communicate with processes on the host. To avoid pod container from having visibility to host process space, validate that `hostPID` and `hostIPC` are set to `false`.

***Policy YAML***: [disallow_hostpid_hostipc.yaml](best_practices/disallow_hostpid_hostipc.yaml)


## Restrict service type `NodePort`  

A Kubernetes service of type NodePort uses a host port to receive traffic from any source. A `NetworkPolicy` resource cannot be used to control traffic to host ports. Although `NodePort` services can be useful, their use must be limited to services with additional upstream security checks. 

***Policy YAML***: [disallow_node_port.yaml](best_practices/disallow_node_port.yaml)


## Disable privileged containers

Privileged containers are defined as any container where the container uid 0 is mapped to the host’s uid 0. A process within privileged containers can get unrestricted host access. With `securityContext.allowPrivilegeEscalation` enabled a process can gain privileges from its parent.
To disallow privileged containers and the escalation of privileges it is recommended to run pod containers with `securityContext.priveleged` as `false` and `allowPrivilegeEscalation` as `false`.

***Policy YAML***: [disallow_priviledged_priviligedescalation.yaml](best_practices/disallow_priviledged_priviligedescalation.yaml)

## Default deny all ingress traffic

By default, Kubernetes allows all ingress and egress traffic to and from pods within a cluster. A "default" `NetworkPolicy` resource for a namespace should be used to deny all ingress traffic to the pods in that namespace. Additional `NetworkPolicy` resources can then be configured to allow desired traffic to application pods.

***Policy YAML***: [require_default_network_policy.yaml](best_practices/require_default_network_policy.yaml)


## Disallow latest image tag

The `:latest` tag is mutable and can lead to unexpected errors if the image changes. A best practice is to use an immutable tag that maps to a specific version of an application pod.

***Policy YAML***: [require_image_tag_not_latest.yaml](best_practices/require_image_tag_not_latest.yaml)

## Configure namespace limits and quotas

To limit the number of objects, as well as the total amount of compute that may be consumed by an application, it is important to create resource limits and quotas for each namespace.

***Policy YAML***: [require_namespace_quota.yaml](best_practices/require_namespace_quota.yaml) 

**Additional Information**
* [Resource Quota](https://kubernetes.io/docs/concepts/policy/resource-quotas/)


## Require pod resource requests and limits

As application workloads share cluster resources, it is important to limit resources requested and consumed by each pod. It is recommended to require `resources.requests` and `resources.limits` per pod. If a namespace level request or limit is specified, defaults will automatically be applied to each pod based on the `LimitRange` configuration. 

***Policy YAML***: [require_pod_requests_limits.yaml](best_practices/require_pod_requests_limits.yaml)


## Require `livenessProbe` and `readinessProbe`

For each pod, a `livenessProbe` is carried out by the kubelet to determine when to restart a container. A `readinessProbe` is used by services and deployments to determine if the pod is ready to recieve network traffic.
Both liveness and readiness probes need to be configured to manage the pod lifecycle during restarts and upgrades.

***Policy YAML***: [require_probes.yaml](best_practices/require_probes.yaml)


## Read-only root filesystem

A read-only root file system helps to enforce an immutable infrastructure strategy; the container only needs to write on the mounted volume that persists the state. An immutable root filesystem can also prevent malicious binaries from writing to the host system.

***Policy YAML***: [require_readonly_rootfilesystem.yaml](best_practices/require_readonly_rootfilesystem.yaml)


## Disallow unknown image registries

Images from unknown registries may not be scanned and secured. Requiring use of known registries helps reduce threat exposure. You can customize this policy to allow image registries that you trust.

***Policy YAML***: [trusted_image_registries.yaml](best_practices/trusted_image_registries.yaml) 


# More Policies

The policies listed here provide additional best practices that should be considered for production use. These policies may require workload specific configutration. 

## Assign Linux capabilities inside Pod

Linux divides the privileges traditionally associated with superuser into distinct units, known as capabilities, which can be independently enabled or disabled by listing them in `securityContext.capabilites`. 

***Policy YAML***: [policy_validate_container_capabilities.yaml](more/policy_validate_container_capabilities.yaml)

**Additional Information**
* [List of linux capabilities](https://github.com/torvalds/linux/blob/master/include/uapi/linux/capability.h)


<<<<<<< HEAD
=======
## Check userID, groupIP & fsgroup used inside a Pod
All processes inside the pod can be made to run with specific user and groupID by setting `runAsUser` and `runAsGroup` respectively. `fsGroup` can be specified to make sure any file created in the volume with have the specified groupID. These options can be used to validate the IDs used for user and group.

***Policy YAML***: [policy_validate_user_group_fsgroup_id.yaml](more/policy_validate_user_group_fsgroup_id.yaml)


>>>>>>> 82647670
## Configure kernel parameters inside pod

The Sysctl interface allows to modify kernel parameters at runtime and in the pod can be specified under `securityContext.sysctls`. If kernel parameters in the pod are to be modified, should be handled cautiously, and policy with rules restricting these options will be helpful. We can control minimum and maximum port that a network connection can use as its source(local) port by checking net.ipv4.ip_local_port_range

***Policy YAML***: [policy_validate_sysctl_configs.yaml](more/policy_validate_sysctl_configs.yaml)

**Additional Information**
* [List of supported namespaced sysctl interfaces](https://kubernetes.io/docs/tasks/administer-cluster/sysctl-cluster/) 


## Check userID, groupIP & fsgroup used inside a Pod

All processes inside the pod can be made to run with specific user and groupID by setting `runAsUser` and `runAsGroup` respectively. `fsGroup` can be specified to make sure any file created in the volume with have the specified groupID. These options can be used to validate the IDs used for user and group.

***Policy YAML***: [policy_validate_user_group_fsgroup_id.yaml](more/policy_validate_user_group_fsgroup_id.yaml)<|MERGE_RESOLUTION|>--- conflicted
+++ resolved
@@ -134,15 +134,12 @@
 * [List of linux capabilities](https://github.com/torvalds/linux/blob/master/include/uapi/linux/capability.h)
 
 
-<<<<<<< HEAD
-=======
 ## Check userID, groupIP & fsgroup used inside a Pod
 All processes inside the pod can be made to run with specific user and groupID by setting `runAsUser` and `runAsGroup` respectively. `fsGroup` can be specified to make sure any file created in the volume with have the specified groupID. These options can be used to validate the IDs used for user and group.
 
 ***Policy YAML***: [policy_validate_user_group_fsgroup_id.yaml](more/policy_validate_user_group_fsgroup_id.yaml)
 
 
->>>>>>> 82647670
 ## Configure kernel parameters inside pod
 
 The Sysctl interface allows to modify kernel parameters at runtime and in the pod can be specified under `securityContext.sysctls`. If kernel parameters in the pod are to be modified, should be handled cautiously, and policy with rules restricting these options will be helpful. We can control minimum and maximum port that a network connection can use as its source(local) port by checking net.ipv4.ip_local_port_range
